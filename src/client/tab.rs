//! `Tab`s holds multiple panes. It tracks their coordinates (x/y) and size,
//! as well as how they should be resized

use crate::common::{colors, input::handler::parse_keys, AppInstruction, SenderWithContext};
use crate::layout::Layout;
use crate::panes::{PaneId, PositionAndSize, TerminalPane};
use crate::pty_bus::{PtyInstruction, VteEvent};
use crate::wasm_vm::PluginInstruction;
use crate::{boundaries::Boundaries, panes::PluginPane};
use crate::{os_input_output::OsApi, utils::shared::pad_to_size};
use std::os::unix::io::RawFd;
use std::{
    cmp::Reverse,
    collections::{BTreeMap, HashSet},
};
use std::{io::Write, sync::mpsc::channel};
<<<<<<< HEAD
use zellij_tile::data::{Event, InputMode, Palette};
=======
use zellij_tile::data::{Event, ModeInfo};
>>>>>>> 138ba850

const CURSOR_HEIGHT_WIDTH_RATIO: usize = 4; // this is not accurate and kind of a magic number, TODO: look into this
const MIN_TERMINAL_HEIGHT: usize = 2;
const MIN_TERMINAL_WIDTH: usize = 4;

type BorderAndPaneIds = (usize, Vec<PaneId>);

fn split_vertically_with_gap(rect: &PositionAndSize) -> (PositionAndSize, PositionAndSize) {
    let width_of_each_half = (rect.columns - 1) / 2;
    let mut first_rect = *rect;
    let mut second_rect = *rect;
    if rect.columns % 2 == 0 {
        first_rect.columns = width_of_each_half + 1;
    } else {
        first_rect.columns = width_of_each_half;
    }
    second_rect.x = first_rect.x + first_rect.columns + 1;
    second_rect.columns = width_of_each_half;
    (first_rect, second_rect)
}

fn split_horizontally_with_gap(rect: &PositionAndSize) -> (PositionAndSize, PositionAndSize) {
    let height_of_each_half = (rect.rows - 1) / 2;
    let mut first_rect = *rect;
    let mut second_rect = *rect;
    if rect.rows % 2 == 0 {
        first_rect.rows = height_of_each_half + 1;
    } else {
        first_rect.rows = height_of_each_half;
    }
    second_rect.y = first_rect.y + first_rect.rows + 1;
    second_rect.rows = height_of_each_half;
    (first_rect, second_rect)
}

pub struct Tab {
    pub index: usize,
    pub position: usize,
    pub name: String,
    panes: BTreeMap<PaneId, Box<dyn Pane>>,
    panes_to_hide: HashSet<PaneId>,
    active_terminal: Option<PaneId>,
    max_panes: Option<usize>,
    full_screen_ws: PositionAndSize,
    fullscreen_is_active: bool,
    os_api: Box<dyn OsApi>,
    pub send_pty_instructions: SenderWithContext<PtyInstruction>,
    pub send_plugin_instructions: SenderWithContext<PluginInstruction>,
    pub send_app_instructions: SenderWithContext<AppInstruction>,
    expansion_boundary: Option<PositionAndSize>,
<<<<<<< HEAD
    pub input_mode: InputMode,
    pub colors: Palette,
=======
    pub mode_info: ModeInfo,
>>>>>>> 138ba850
}

// FIXME: Use a struct that has a pane_type enum, to reduce all of the duplication
pub trait Pane {
    fn x(&self) -> usize;
    fn y(&self) -> usize;
    fn rows(&self) -> usize;
    fn columns(&self) -> usize;
    fn reset_size_and_position_override(&mut self);
    fn change_pos_and_size(&mut self, position_and_size: &PositionAndSize);
    fn override_size_and_position(&mut self, x: usize, y: usize, size: &PositionAndSize);
    fn handle_event(&mut self, event: VteEvent);
    fn cursor_coordinates(&self) -> Option<(usize, usize)>;
    fn adjust_input_to_terminal(&self, input_bytes: Vec<u8>) -> Vec<u8>;

    fn position_and_size_override(&self) -> Option<PositionAndSize>;
    fn should_render(&self) -> bool;
    fn set_should_render(&mut self, should_render: bool);
    fn selectable(&self) -> bool;
    fn set_selectable(&mut self, selectable: bool);
    fn set_invisible_borders(&mut self, invisible_borders: bool);
    fn set_max_height(&mut self, max_height: usize);
    fn render(&mut self) -> Option<String>;
    fn pid(&self) -> PaneId;
    fn reduce_height_down(&mut self, count: usize);
    fn increase_height_down(&mut self, count: usize);
    fn increase_height_up(&mut self, count: usize);
    fn reduce_height_up(&mut self, count: usize);
    fn increase_width_right(&mut self, count: usize);
    fn reduce_width_right(&mut self, count: usize);
    fn reduce_width_left(&mut self, count: usize);
    fn increase_width_left(&mut self, count: usize);
    fn scroll_up(&mut self, count: usize);
    fn scroll_down(&mut self, count: usize);
    fn clear_scroll(&mut self);

    fn right_boundary_x_coords(&self) -> usize {
        self.x() + self.columns()
    }
    fn bottom_boundary_y_coords(&self) -> usize {
        self.y() + self.rows()
    }
    fn is_directly_right_of(&self, other: &dyn Pane) -> bool {
        self.x() == other.x() + other.columns() + 1
    }
    fn is_directly_left_of(&self, other: &dyn Pane) -> bool {
        self.x() + self.columns() + 1 == other.x()
    }
    fn is_directly_below(&self, other: &dyn Pane) -> bool {
        self.y() == other.y() + other.rows() + 1
    }
    fn is_directly_above(&self, other: &dyn Pane) -> bool {
        self.y() + self.rows() + 1 == other.y()
    }
    fn horizontally_overlaps_with(&self, other: &dyn Pane) -> bool {
        (self.y() >= other.y() && self.y() <= (other.y() + other.rows()))
            || ((self.y() + self.rows()) <= (other.y() + other.rows())
                && (self.y() + self.rows()) > other.y())
            || (self.y() <= other.y() && (self.y() + self.rows() >= (other.y() + other.rows())))
            || (other.y() <= self.y() && (other.y() + other.rows() >= (self.y() + self.rows())))
    }
    fn get_horizontal_overlap_with(&self, other: &dyn Pane) -> usize {
        std::cmp::min(self.y() + self.rows(), other.y() + other.rows())
            - std::cmp::max(self.y(), other.y())
    }
    fn vertically_overlaps_with(&self, other: &dyn Pane) -> bool {
        (self.x() >= other.x() && self.x() <= (other.x() + other.columns()))
            || ((self.x() + self.columns()) <= (other.x() + other.columns())
                && (self.x() + self.columns()) > other.x())
            || (self.x() <= other.x()
                && (self.x() + self.columns() >= (other.x() + other.columns())))
            || (other.x() <= self.x()
                && (other.x() + other.columns() >= (self.x() + self.columns())))
    }
    fn get_vertical_overlap_with(&self, other: &dyn Pane) -> usize {
        std::cmp::min(self.x() + self.columns(), other.x() + other.columns())
            - std::cmp::max(self.x(), other.x())
    }
    fn position_and_size(&self) -> PositionAndSize {
        PositionAndSize {
            x: self.x(),
            y: self.y(),
            columns: self.columns(),
            rows: self.rows(),
        }
    }
    fn min_width(&self) -> usize {
        MIN_TERMINAL_WIDTH
    }
    fn min_height(&self) -> usize {
        MIN_TERMINAL_HEIGHT
    }
    fn max_width(&self) -> Option<usize> {
        None
    }
    fn max_height(&self) -> Option<usize> {
        None
    }
    fn invisible_borders(&self) -> bool {
        false
    }
}

impl Tab {
    // FIXME: Too many arguments here! Maybe bundle all of the senders for the whole program in a struct?
    pub fn new(
        index: usize,
        position: usize,
        name: String,
        full_screen_ws: &PositionAndSize,
        mut os_api: Box<dyn OsApi>,
        send_pty_instructions: SenderWithContext<PtyInstruction>,
        send_plugin_instructions: SenderWithContext<PluginInstruction>,
        send_app_instructions: SenderWithContext<AppInstruction>,
        max_panes: Option<usize>,
        pane_id: Option<PaneId>,
<<<<<<< HEAD
        input_mode: InputMode,
        colors: Palette,
=======
        mode_info: ModeInfo,
>>>>>>> 138ba850
    ) -> Self {
        let panes = if let Some(PaneId::Terminal(pid)) = pane_id {
            let new_terminal = TerminalPane::new(pid, *full_screen_ws);
            os_api.set_terminal_size_using_fd(
                new_terminal.pid,
                new_terminal.columns() as u16,
                new_terminal.rows() as u16,
            );
            let mut panes: BTreeMap<PaneId, Box<dyn Pane>> = BTreeMap::new();
            panes.insert(PaneId::Terminal(pid), Box::new(new_terminal));
            panes
        } else {
            BTreeMap::new()
        };
        Tab {
            index,
            position,
            panes,
            name,
            max_panes,
            panes_to_hide: HashSet::new(),
            active_terminal: pane_id,
            full_screen_ws: *full_screen_ws,
            fullscreen_is_active: false,
            os_api,
            send_app_instructions,
            send_pty_instructions,
            send_plugin_instructions,
            expansion_boundary: None,
<<<<<<< HEAD
            input_mode,
            colors,
=======
            mode_info,
>>>>>>> 138ba850
        }
    }

    pub fn apply_layout(&mut self, layout: Layout, new_pids: Vec<RawFd>) {
        // TODO: this should be an attribute on Screen instead of full_screen_ws
        let free_space = PositionAndSize {
            x: 0,
            y: 0,
            rows: self.full_screen_ws.rows,
            columns: self.full_screen_ws.columns,
        };
        self.panes_to_hide.clear();
        let positions_in_layout = layout.position_panes_in_space(&free_space);
        let mut positions_and_size = positions_in_layout.iter();
        for (pane_kind, terminal_pane) in self.panes.iter_mut() {
            // for now the layout only supports terminal panes
            if let PaneId::Terminal(pid) = pane_kind {
                match positions_and_size.next() {
                    Some((_, position_and_size)) => {
                        terminal_pane.reset_size_and_position_override();
                        terminal_pane.change_pos_and_size(&position_and_size);
                        self.os_api.set_terminal_size_using_fd(
                            *pid,
                            position_and_size.columns as u16,
                            position_and_size.rows as u16,
                        );
                    }
                    None => {
                        // we filled the entire layout, no room for this pane
                        // TODO: handle active terminal
                        self.panes_to_hide.insert(PaneId::Terminal(*pid));
                    }
                }
            }
        }
        let mut new_pids = new_pids.iter();
        for (layout, position_and_size) in positions_and_size {
            // Just a regular terminal
            if layout.expansion_boundary {
                self.expansion_boundary = Some(*position_and_size);
            }
            if let Some(plugin) = &layout.plugin {
                let (pid_tx, pid_rx) = channel();
                self.send_plugin_instructions
                    .send(PluginInstruction::Load(pid_tx, plugin.clone()))
                    .unwrap();
                let pid = pid_rx.recv().unwrap();
                let new_plugin = PluginPane::new(
                    pid,
                    *position_and_size,
                    self.send_plugin_instructions.clone(),
                );
                self.panes.insert(PaneId::Plugin(pid), Box::new(new_plugin));
                // Send an initial mode update to the newly loaded plugin only!
                self.send_plugin_instructions
                    .send(PluginInstruction::Update(
                        Some(pid),
                        Event::ModeUpdate(self.mode_info.clone()),
                    ))
                    .unwrap();
            } else {
                // there are still panes left to fill, use the pids we received in this method
                let pid = new_pids.next().unwrap(); // if this crashes it means we got less pids than there are panes in this layout
                let new_terminal = TerminalPane::new(*pid, *position_and_size);
                self.os_api.set_terminal_size_using_fd(
                    new_terminal.pid,
                    new_terminal.columns() as u16,
                    new_terminal.rows() as u16,
                );
                self.panes
                    .insert(PaneId::Terminal(*pid), Box::new(new_terminal));
            }
        }
        for unused_pid in new_pids {
            // this is a bit of a hack and happens because we don't have any central location that
            // can query the screen as to how many panes it needs to create a layout
            // fixing this will require a bit of an architecture change
            self.send_pty_instructions
                .send(PtyInstruction::ClosePane(PaneId::Terminal(*unused_pid)))
                .unwrap();
        }
        self.active_terminal = self.panes.iter().map(|(id, _)| id.to_owned()).next();
        self.render();
    }
    pub fn new_pane(&mut self, pid: PaneId) {
        self.close_down_to_max_terminals();
        if self.fullscreen_is_active {
            self.toggle_active_pane_fullscreen();
        }
        if !self.has_panes() {
            if let PaneId::Terminal(term_pid) = pid {
                let new_terminal = TerminalPane::new(term_pid, self.full_screen_ws);
                self.os_api.set_terminal_size_using_fd(
                    new_terminal.pid,
                    new_terminal.columns() as u16,
                    new_terminal.rows() as u16,
                );
                self.panes.insert(pid, Box::new(new_terminal));
                self.active_terminal = Some(pid);
            }
        } else {
            // TODO: check minimum size of active terminal

            let (_largest_terminal_size, terminal_id_to_split) = self.get_panes().fold(
                (0, None),
                |(current_largest_terminal_size, current_terminal_id_to_split),
                 id_and_terminal_to_check| {
                    let (id_of_terminal_to_check, terminal_to_check) = id_and_terminal_to_check;
                    let terminal_size = (terminal_to_check.rows() * CURSOR_HEIGHT_WIDTH_RATIO)
                        * terminal_to_check.columns();
                    let terminal_pos_and_size = terminal_to_check.position_and_size();
                    let terminal_can_be_split = terminal_to_check.columns() >= MIN_TERMINAL_WIDTH
                        && self.pos_and_size_is_within_expansion_boundary(terminal_pos_and_size)
                        && terminal_to_check.rows() >= MIN_TERMINAL_HEIGHT
                        && ((terminal_to_check.columns() > terminal_to_check.min_width() * 2)
                            || (terminal_to_check.rows() > terminal_to_check.min_height() * 2));
                    if terminal_can_be_split && terminal_size > current_largest_terminal_size {
                        (terminal_size, Some(*id_of_terminal_to_check))
                    } else {
                        (current_largest_terminal_size, current_terminal_id_to_split)
                    }
                },
            );
            if terminal_id_to_split.is_none() {
                self.send_pty_instructions
                    .send(PtyInstruction::ClosePane(pid)) // we can't open this pane, close the pty
                    .unwrap();
                return; // likely no terminal large enough to split
            }
            let terminal_id_to_split = terminal_id_to_split.unwrap();
            let terminal_to_split = self.panes.get_mut(&terminal_id_to_split).unwrap();
            let terminal_ws = PositionAndSize {
                rows: terminal_to_split.rows(),
                columns: terminal_to_split.columns(),
                x: terminal_to_split.x(),
                y: terminal_to_split.y(),
            };
            if terminal_to_split.rows() * CURSOR_HEIGHT_WIDTH_RATIO > terminal_to_split.columns()
                && terminal_to_split.rows() > terminal_to_split.min_height() * 2
            {
                if let PaneId::Terminal(term_pid) = pid {
                    let (top_winsize, bottom_winsize) = split_horizontally_with_gap(&terminal_ws);
                    let new_terminal = TerminalPane::new(term_pid, bottom_winsize);
                    self.os_api.set_terminal_size_using_fd(
                        new_terminal.pid,
                        bottom_winsize.columns as u16,
                        bottom_winsize.rows as u16,
                    );
                    terminal_to_split.change_pos_and_size(&top_winsize);
                    self.panes.insert(pid, Box::new(new_terminal));
                    if let PaneId::Terminal(terminal_id_to_split) = terminal_id_to_split {
                        self.os_api.set_terminal_size_using_fd(
                            terminal_id_to_split,
                            top_winsize.columns as u16,
                            top_winsize.rows as u16,
                        );
                    }
                    self.active_terminal = Some(pid);
                }
            } else if terminal_to_split.columns() > terminal_to_split.min_width() * 2 {
                if let PaneId::Terminal(term_pid) = pid {
                    let (left_winsize, right_winsize) = split_vertically_with_gap(&terminal_ws);
                    let new_terminal = TerminalPane::new(term_pid, right_winsize);
                    self.os_api.set_terminal_size_using_fd(
                        new_terminal.pid,
                        right_winsize.columns as u16,
                        right_winsize.rows as u16,
                    );
                    terminal_to_split.change_pos_and_size(&left_winsize);
                    self.panes.insert(pid, Box::new(new_terminal));
                    if let PaneId::Terminal(terminal_id_to_split) = terminal_id_to_split {
                        self.os_api.set_terminal_size_using_fd(
                            terminal_id_to_split,
                            left_winsize.columns as u16,
                            left_winsize.rows as u16,
                        );
                    }
                }
            }
            self.active_terminal = Some(pid);
            self.render();
        }
    }
    pub fn horizontal_split(&mut self, pid: PaneId) {
        self.close_down_to_max_terminals();
        if self.fullscreen_is_active {
            self.toggle_active_pane_fullscreen();
        }
        if !self.has_panes() {
            if let PaneId::Terminal(term_pid) = pid {
                let new_terminal = TerminalPane::new(term_pid, self.full_screen_ws);
                self.os_api.set_terminal_size_using_fd(
                    new_terminal.pid,
                    new_terminal.columns() as u16,
                    new_terminal.rows() as u16,
                );
                self.panes.insert(pid, Box::new(new_terminal));
                self.active_terminal = Some(pid);
            }
        } else if let PaneId::Terminal(term_pid) = pid {
            // TODO: check minimum size of active terminal
            let active_pane_id = &self.get_active_pane_id().unwrap();
            let active_pane = self.panes.get_mut(active_pane_id).unwrap();
            if active_pane.rows() < MIN_TERMINAL_HEIGHT * 2 + 1 {
                self.send_pty_instructions
                    .send(PtyInstruction::ClosePane(pid)) // we can't open this pane, close the pty
                    .unwrap();
                return;
            }
            let terminal_ws = PositionAndSize {
                x: active_pane.x(),
                y: active_pane.y(),
                rows: active_pane.rows(),
                columns: active_pane.columns(),
            };
            let (top_winsize, bottom_winsize) = split_horizontally_with_gap(&terminal_ws);

            active_pane.change_pos_and_size(&top_winsize);

            let new_terminal = TerminalPane::new(term_pid, bottom_winsize);
            self.os_api.set_terminal_size_using_fd(
                new_terminal.pid,
                bottom_winsize.columns as u16,
                bottom_winsize.rows as u16,
            );
            self.panes.insert(pid, Box::new(new_terminal));

            if let PaneId::Terminal(active_terminal_pid) = active_pane_id {
                self.os_api.set_terminal_size_using_fd(
                    *active_terminal_pid,
                    top_winsize.columns as u16,
                    top_winsize.rows as u16,
                );
            }

            self.active_terminal = Some(pid);
            self.render();
        }
    }
    pub fn vertical_split(&mut self, pid: PaneId) {
        self.close_down_to_max_terminals();
        if self.fullscreen_is_active {
            self.toggle_active_pane_fullscreen();
        }
        if !self.has_panes() {
            if let PaneId::Terminal(term_pid) = pid {
                let new_terminal = TerminalPane::new(term_pid, self.full_screen_ws);
                self.os_api.set_terminal_size_using_fd(
                    new_terminal.pid,
                    new_terminal.columns() as u16,
                    new_terminal.rows() as u16,
                );
                self.panes.insert(pid, Box::new(new_terminal));
                self.active_terminal = Some(pid);
            }
        } else if let PaneId::Terminal(term_pid) = pid {
            // TODO: check minimum size of active terminal
            let active_pane_id = &self.get_active_pane_id().unwrap();
            let active_pane = self.panes.get_mut(active_pane_id).unwrap();
            if active_pane.columns() < MIN_TERMINAL_WIDTH * 2 + 1 {
                self.send_pty_instructions
                    .send(PtyInstruction::ClosePane(pid)) // we can't open this pane, close the pty
                    .unwrap();
                return;
            }
            let terminal_ws = PositionAndSize {
                x: active_pane.x(),
                y: active_pane.y(),
                rows: active_pane.rows(),
                columns: active_pane.columns(),
            };
            let (left_winsize, right_winsize) = split_vertically_with_gap(&terminal_ws);

            active_pane.change_pos_and_size(&left_winsize);

            let new_terminal = TerminalPane::new(term_pid, right_winsize);
            self.os_api.set_terminal_size_using_fd(
                new_terminal.pid,
                right_winsize.columns as u16,
                right_winsize.rows as u16,
            );
            self.panes.insert(pid, Box::new(new_terminal));

            if let PaneId::Terminal(active_terminal_pid) = active_pane_id {
                self.os_api.set_terminal_size_using_fd(
                    *active_terminal_pid,
                    left_winsize.columns as u16,
                    left_winsize.rows as u16,
                );
            }

            self.active_terminal = Some(pid);
            self.render();
        }
    }
    pub fn get_active_pane(&self) -> Option<&dyn Pane> {
        // FIXME: Could use Option::map() here
        match self.get_active_pane_id() {
            Some(active_pane) => self.panes.get(&active_pane).map(Box::as_ref),
            None => None,
        }
    }
    fn get_active_pane_id(&self) -> Option<PaneId> {
        self.active_terminal
    }
    fn get_active_terminal_id(&self) -> Option<RawFd> {
        // FIXME: Is there a better way to do this?
        if let Some(PaneId::Terminal(pid)) = self.active_terminal {
            Some(pid)
        } else {
            None
        }
    }
    pub fn handle_pty_event(&mut self, pid: RawFd, event: VteEvent) {
        // if we don't have the terminal in self.terminals it's probably because
        // of a race condition where the terminal was created in pty_bus but has not
        // yet been created in Screen. These events are currently not buffered, so
        // if you're debugging seemingly randomly missing stdout data, this is
        // the reason
        if let Some(terminal_output) = self.panes.get_mut(&PaneId::Terminal(pid)) {
            terminal_output.handle_event(event);
        }
    }
    pub fn write_to_active_terminal(&mut self, input_bytes: Vec<u8>) {
        match self.get_active_pane_id() {
            Some(PaneId::Terminal(active_terminal_id)) => {
                let active_terminal = self.get_active_pane().unwrap();
                let mut adjusted_input = active_terminal.adjust_input_to_terminal(input_bytes);
                self.os_api
                    .write_to_tty_stdin(active_terminal_id, &mut adjusted_input)
                    .expect("failed to write to terminal");
                self.os_api
                    .tcdrain(active_terminal_id)
                    .expect("failed to drain terminal");
            }
            Some(PaneId::Plugin(pid)) => {
                for key in parse_keys(&input_bytes) {
                    self.send_plugin_instructions
                        .send(PluginInstruction::Update(Some(pid), Event::KeyPress(key)))
                        .unwrap()
                }
            }
            _ => {}
        }
    }
    pub fn get_active_terminal_cursor_position(&self) -> Option<(usize, usize)> {
        // (x, y)
        let active_terminal = &self.get_active_pane()?;
        active_terminal
            .cursor_coordinates()
            .map(|(x_in_terminal, y_in_terminal)| {
                let x = active_terminal.x() + x_in_terminal;
                let y = active_terminal.y() + y_in_terminal;
                (x, y)
            })
    }
    pub fn toggle_active_pane_fullscreen(&mut self) {
        if let Some(active_pane_id) = self.get_active_pane_id() {
            if self.fullscreen_is_active {
                for terminal_id in self.panes_to_hide.iter() {
                    self.panes
                        .get_mut(terminal_id)
                        .unwrap()
                        .set_should_render(true);
                }
                self.panes_to_hide.clear();
                let active_terminal = self.panes.get_mut(&active_pane_id).unwrap();
                active_terminal.reset_size_and_position_override();
            } else {
                let expand_to = self.expansion_boundary.unwrap_or(self.full_screen_ws);
                let panes = self.get_panes();
                let pane_ids_to_hide = panes.filter_map(|(&id, pane)| {
                    let position_and_size_for_pane = pane.position_and_size();
                    if id != active_pane_id
                        && self
                            .pos_and_size_is_within_expansion_boundary(position_and_size_for_pane)
                    {
                        Some(id)
                    } else {
                        None
                    }
                });
                self.panes_to_hide = pane_ids_to_hide.collect();
                let active_terminal = self.panes.get_mut(&active_pane_id).unwrap();
                active_terminal.override_size_and_position(expand_to.x, expand_to.y, &expand_to);
            }
            let active_terminal = self.panes.get(&active_pane_id).unwrap();
            if let PaneId::Terminal(active_pid) = active_pane_id {
                self.os_api.set_terminal_size_using_fd(
                    active_pid,
                    active_terminal.columns() as u16,
                    active_terminal.rows() as u16,
                );
            }
            self.render();
            self.toggle_fullscreen_is_active();
        }
    }
    pub fn toggle_fullscreen_is_active(&mut self) {
        self.fullscreen_is_active = !self.fullscreen_is_active;
    }
    pub fn render(&mut self) {
        if self.active_terminal.is_none() {
            // we might not have an active terminal if we closed the last pane
            // in that case, we should not render as the app is exiting
            return;
        }
        let mut stdout = self.os_api.get_stdout_writer();
        let mut boundaries = Boundaries::new(
            self.full_screen_ws.columns as u16,
            self.full_screen_ws.rows as u16,
        );
        let hide_cursor = "\u{1b}[?25l";
        stdout
            .write_all(&hide_cursor.as_bytes())
            .expect("cannot write to stdout");
        for (kind, terminal) in self.panes.iter_mut() {
            if !self.panes_to_hide.contains(&terminal.pid()) {
                match self.active_terminal.unwrap() == terminal.pid() {
<<<<<<< HEAD
                    true => {
                        boundaries.add_rect(terminal.as_ref(), self.input_mode, Some(self.colors))
                    }
                    false => boundaries.add_rect(terminal.as_ref(), self.input_mode, None),
=======
                    true => boundaries.add_rect(
                        terminal.as_ref(),
                        self.mode_info.mode,
                        Some(colors::GREEN),
                    ),
                    false => boundaries.add_rect(terminal.as_ref(), self.mode_info.mode, None),
>>>>>>> 138ba850
                }
                if let Some(vte_output) = terminal.render() {
                    let vte_output = if let PaneId::Terminal(_) = kind {
                        vte_output
                    } else {
                        pad_to_size(&vte_output, terminal.rows(), terminal.columns())
                    };
                    // FIXME: Use Termion for cursor and style clearing?
                    write!(
                        stdout,
                        "\u{1b}[{};{}H\u{1b}[m{}",
                        terminal.y() + 1,
                        terminal.x() + 1,
                        vte_output
                    )
                    .expect("cannot write to stdout");
                }
            }
        }

        // TODO: only render (and calculate) boundaries if there was a resize
        let vte_output = boundaries.vte_output();
        stdout
            .write_all(&vte_output.as_bytes())
            .expect("cannot write to stdout");

        match self.get_active_terminal_cursor_position() {
            Some((cursor_position_x, cursor_position_y)) => {
                let show_cursor = "\u{1b}[?25h";
                let goto_cursor_position = format!(
                    "\u{1b}[{};{}H\u{1b}[m",
                    cursor_position_y + 1,
                    cursor_position_x + 1
                ); // goto row/col
                stdout
                    .write_all(&show_cursor.as_bytes())
                    .expect("cannot write to stdout");
                stdout
                    .write_all(&goto_cursor_position.as_bytes())
                    .expect("cannot write to stdout");
                stdout.flush().expect("could not flush");
            }
            None => {
                let hide_cursor = "\u{1b}[?25l";
                stdout
                    .write_all(&hide_cursor.as_bytes())
                    .expect("cannot write to stdout");
                stdout.flush().expect("could not flush");
            }
        }
    }
    fn get_panes(&self) -> impl Iterator<Item = (&PaneId, &Box<dyn Pane>)> {
        self.panes.iter()
    }
    // FIXME: This is some shameful duplication...
    fn get_selectable_panes(&self) -> impl Iterator<Item = (&PaneId, &Box<dyn Pane>)> {
        self.panes.iter().filter(|(_, p)| p.selectable())
    }
    fn has_panes(&self) -> bool {
        let mut all_terminals = self.get_panes();
        all_terminals.next().is_some()
    }
    fn has_selectable_panes(&self) -> bool {
        let mut all_terminals = self.get_selectable_panes();
        all_terminals.next().is_some()
    }
    fn next_active_pane(&self, panes: Vec<PaneId>) -> Option<PaneId> {
        panes
            .into_iter()
            .rev()
            .find(|pid| self.panes.get(pid).unwrap().selectable())
    }
    fn pane_ids_directly_left_of(&self, id: &PaneId) -> Option<Vec<PaneId>> {
        let mut ids = vec![];
        let terminal_to_check = self.panes.get(id).unwrap();
        if terminal_to_check.x() == 0 {
            return None;
        }
        for (&pid, terminal) in self.get_panes() {
            if terminal.x() + terminal.columns() == terminal_to_check.x() - 1 {
                ids.push(pid);
            }
        }
        if ids.is_empty() {
            None
        } else {
            Some(ids)
        }
    }
    fn pane_ids_directly_right_of(&self, id: &PaneId) -> Option<Vec<PaneId>> {
        let mut ids = vec![];
        let terminal_to_check = self.panes.get(id).unwrap();
        for (&pid, terminal) in self.get_panes() {
            if terminal.x() == terminal_to_check.x() + terminal_to_check.columns() + 1 {
                ids.push(pid);
            }
        }
        if ids.is_empty() {
            None
        } else {
            Some(ids)
        }
    }
    fn pane_ids_directly_below(&self, id: &PaneId) -> Option<Vec<PaneId>> {
        let mut ids = vec![];
        let terminal_to_check = self.panes.get(id).unwrap();
        for (&pid, terminal) in self.get_panes() {
            if terminal.y() == terminal_to_check.y() + terminal_to_check.rows() + 1 {
                ids.push(pid);
            }
        }
        if ids.is_empty() {
            None
        } else {
            Some(ids)
        }
    }
    fn pane_ids_directly_above(&self, id: &PaneId) -> Option<Vec<PaneId>> {
        let mut ids = vec![];
        let terminal_to_check = self.panes.get(id).unwrap();
        for (&pid, terminal) in self.get_panes() {
            if terminal.y() + terminal.rows() + 1 == terminal_to_check.y() {
                ids.push(pid);
            }
        }
        if ids.is_empty() {
            None
        } else {
            Some(ids)
        }
    }
    fn panes_top_aligned_with_pane(&self, pane: &dyn Pane) -> Vec<&dyn Pane> {
        self.panes
            .keys()
            .map(|t_id| self.panes.get(&t_id).unwrap().as_ref())
            .filter(|terminal| terminal.pid() != pane.pid() && terminal.y() == pane.y())
            .collect()
    }
    fn panes_bottom_aligned_with_pane(&self, pane: &dyn Pane) -> Vec<&dyn Pane> {
        self.panes
            .keys()
            .map(|t_id| self.panes.get(&t_id).unwrap().as_ref())
            .filter(|terminal| {
                terminal.pid() != pane.pid()
                    && terminal.y() + terminal.rows() == pane.y() + pane.rows()
            })
            .collect()
    }
    fn panes_right_aligned_with_pane(&self, pane: &dyn Pane) -> Vec<&dyn Pane> {
        self.panes
            .keys()
            .map(|t_id| self.panes.get(&t_id).unwrap().as_ref())
            .filter(|terminal| {
                terminal.pid() != pane.pid()
                    && terminal.x() + terminal.columns() == pane.x() + pane.columns()
            })
            .collect()
    }
    fn panes_left_aligned_with_pane(&self, pane: &dyn Pane) -> Vec<&dyn Pane> {
        self.panes
            .keys()
            .map(|t_id| self.panes.get(&t_id).unwrap().as_ref())
            .filter(|terminal| terminal.pid() != pane.pid() && terminal.x() == pane.x())
            .collect()
    }
    fn right_aligned_contiguous_panes_above(
        &self,
        id: &PaneId,
        terminal_borders_to_the_right: &HashSet<usize>,
    ) -> BorderAndPaneIds {
        let mut terminals = vec![];
        let terminal_to_check = self
            .panes
            .get(id)
            .expect("terminal id does not exist")
            .as_ref();
        let mut right_aligned_terminals = self.panes_right_aligned_with_pane(terminal_to_check);
        // terminals that are next to each other up to current
        right_aligned_terminals.sort_by_key(|a| Reverse(a.y()));
        for terminal in right_aligned_terminals {
            let terminal_to_check = terminals.last().unwrap_or(&terminal_to_check);
            if terminal.y() + terminal.rows() + 1 == terminal_to_check.y() {
                terminals.push(terminal);
            }
        }
        // top-most border aligned with a pane border to the right
        let mut top_resize_border = 0;
        for terminal in &terminals {
            let bottom_terminal_boundary = terminal.y() + terminal.rows();
            if terminal_borders_to_the_right
                .get(&(bottom_terminal_boundary + 1))
                .is_some()
                && top_resize_border < bottom_terminal_boundary
            {
                top_resize_border = bottom_terminal_boundary + 1;
            }
        }
        terminals.retain(|terminal| terminal.y() >= top_resize_border);
        // if there are no adjacent panes to resize, we use the border of the main pane we're
        // resizing
        let top_resize_border = if terminals.is_empty() {
            terminal_to_check.y()
        } else {
            top_resize_border
        };
        let terminal_ids: Vec<PaneId> = terminals.iter().map(|t| t.pid()).collect();
        (top_resize_border, terminal_ids)
    }
    fn right_aligned_contiguous_panes_below(
        &self,
        id: &PaneId,
        terminal_borders_to_the_right: &HashSet<usize>,
    ) -> BorderAndPaneIds {
        let mut terminals = vec![];
        let terminal_to_check = self
            .panes
            .get(id)
            .expect("terminal id does not exist")
            .as_ref();
        let mut right_aligned_terminals = self.panes_right_aligned_with_pane(terminal_to_check);
        // terminals that are next to each other up to current
        right_aligned_terminals.sort_by_key(|a| a.y());
        for terminal in right_aligned_terminals {
            let terminal_to_check = terminals.last().unwrap_or(&terminal_to_check);
            if terminal.y() == terminal_to_check.y() + terminal_to_check.rows() + 1 {
                terminals.push(terminal);
            }
        }
        // bottom-most border aligned with a pane border to the right
        let mut bottom_resize_border = self.full_screen_ws.rows;
        for terminal in &terminals {
            let top_terminal_boundary = terminal.y();
            if terminal_borders_to_the_right
                .get(&(top_terminal_boundary))
                .is_some()
                && top_terminal_boundary < bottom_resize_border
            {
                bottom_resize_border = top_terminal_boundary;
            }
        }
        terminals.retain(|terminal| terminal.y() + terminal.rows() <= bottom_resize_border);
        // if there are no adjacent panes to resize, we use the border of the main pane we're
        // resizing
        let bottom_resize_border = if terminals.is_empty() {
            terminal_to_check.y() + terminal_to_check.rows()
        } else {
            bottom_resize_border
        };
        let terminal_ids: Vec<PaneId> = terminals.iter().map(|t| t.pid()).collect();
        (bottom_resize_border, terminal_ids)
    }
    fn left_aligned_contiguous_panes_above(
        &self,
        id: &PaneId,
        terminal_borders_to_the_left: &HashSet<usize>,
    ) -> BorderAndPaneIds {
        let mut terminals = vec![];
        let terminal_to_check = self
            .panes
            .get(id)
            .expect("terminal id does not exist")
            .as_ref();
        let mut left_aligned_terminals = self.panes_left_aligned_with_pane(terminal_to_check);
        // terminals that are next to each other up to current
        left_aligned_terminals.sort_by_key(|a| Reverse(a.y()));
        for terminal in left_aligned_terminals {
            let terminal_to_check = terminals.last().unwrap_or(&terminal_to_check);
            if terminal.y() + terminal.rows() + 1 == terminal_to_check.y() {
                terminals.push(terminal);
            }
        }
        // top-most border aligned with a pane border to the right
        let mut top_resize_border = 0;
        for terminal in &terminals {
            let bottom_terminal_boundary = terminal.y() + terminal.rows();
            if terminal_borders_to_the_left
                .get(&(bottom_terminal_boundary + 1))
                .is_some()
                && top_resize_border < bottom_terminal_boundary
            {
                top_resize_border = bottom_terminal_boundary + 1;
            }
        }
        terminals.retain(|terminal| terminal.y() >= top_resize_border);
        // if there are no adjacent panes to resize, we use the border of the main pane we're
        // resizing
        let top_resize_border = if terminals.is_empty() {
            terminal_to_check.y()
        } else {
            top_resize_border
        };
        let terminal_ids: Vec<PaneId> = terminals.iter().map(|t| t.pid()).collect();
        (top_resize_border, terminal_ids)
    }
    fn left_aligned_contiguous_panes_below(
        &self,
        id: &PaneId,
        terminal_borders_to_the_left: &HashSet<usize>,
    ) -> BorderAndPaneIds {
        let mut terminals = vec![];
        let terminal_to_check = self
            .panes
            .get(id)
            .expect("terminal id does not exist")
            .as_ref();
        let mut left_aligned_terminals = self.panes_left_aligned_with_pane(terminal_to_check);
        // terminals that are next to each other up to current
        left_aligned_terminals.sort_by_key(|a| a.y());
        for terminal in left_aligned_terminals {
            let terminal_to_check = terminals.last().unwrap_or(&terminal_to_check);
            if terminal.y() == terminal_to_check.y() + terminal_to_check.rows() + 1 {
                terminals.push(terminal);
            }
        }
        // bottom-most border aligned with a pane border to the left
        let mut bottom_resize_border = self.full_screen_ws.rows;
        for terminal in &terminals {
            let top_terminal_boundary = terminal.y();
            if terminal_borders_to_the_left
                .get(&(top_terminal_boundary))
                .is_some()
                && top_terminal_boundary < bottom_resize_border
            {
                bottom_resize_border = top_terminal_boundary;
            }
        }
        terminals.retain(|terminal| {
            // terminal.y() + terminal.rows() < bottom_resize_border
            terminal.y() + terminal.rows() <= bottom_resize_border
        });
        // if there are no adjacent panes to resize, we use the border of the main pane we're
        // resizing
        let bottom_resize_border = if terminals.is_empty() {
            terminal_to_check.y() + terminal_to_check.rows()
        } else {
            bottom_resize_border
        };
        let terminal_ids: Vec<PaneId> = terminals.iter().map(|t| t.pid()).collect();
        (bottom_resize_border, terminal_ids)
    }
    fn top_aligned_contiguous_panes_to_the_left(
        &self,
        id: &PaneId,
        terminal_borders_above: &HashSet<usize>,
    ) -> BorderAndPaneIds {
        let mut terminals = vec![];
        let terminal_to_check = self
            .panes
            .get(id)
            .expect("terminal id does not exist")
            .as_ref();
        let mut top_aligned_terminals = self.panes_top_aligned_with_pane(terminal_to_check);
        // terminals that are next to each other up to current
        top_aligned_terminals.sort_by_key(|a| Reverse(a.x()));
        for terminal in top_aligned_terminals {
            let terminal_to_check = terminals.last().unwrap_or(&terminal_to_check);
            if terminal.x() + terminal.columns() + 1 == terminal_to_check.x() {
                terminals.push(terminal);
            }
        }
        // leftmost border aligned with a pane border above
        let mut left_resize_border = 0;
        for terminal in &terminals {
            let right_terminal_boundary = terminal.x() + terminal.columns();
            if terminal_borders_above
                .get(&(right_terminal_boundary + 1))
                .is_some()
                && left_resize_border < right_terminal_boundary
            {
                left_resize_border = right_terminal_boundary + 1;
            }
        }
        terminals.retain(|terminal| terminal.x() >= left_resize_border);
        // if there are no adjacent panes to resize, we use the border of the main pane we're
        // resizing
        let left_resize_border = if terminals.is_empty() {
            terminal_to_check.x()
        } else {
            left_resize_border
        };
        let terminal_ids: Vec<PaneId> = terminals.iter().map(|t| t.pid()).collect();
        (left_resize_border, terminal_ids)
    }
    fn top_aligned_contiguous_panes_to_the_right(
        &self,
        id: &PaneId,
        terminal_borders_above: &HashSet<usize>,
    ) -> BorderAndPaneIds {
        let mut terminals = vec![];
        let terminal_to_check = self.panes.get(id).unwrap().as_ref();
        let mut top_aligned_terminals = self.panes_top_aligned_with_pane(terminal_to_check);
        // terminals that are next to each other up to current
        top_aligned_terminals.sort_by_key(|a| a.x());
        for terminal in top_aligned_terminals {
            let terminal_to_check = terminals.last().unwrap_or(&terminal_to_check);
            if terminal.x() == terminal_to_check.x() + terminal_to_check.columns() + 1 {
                terminals.push(terminal);
            }
        }
        // rightmost border aligned with a pane border above
        let mut right_resize_border = self.full_screen_ws.columns;
        for terminal in &terminals {
            let left_terminal_boundary = terminal.x();
            if terminal_borders_above
                .get(&left_terminal_boundary)
                .is_some()
                && right_resize_border > left_terminal_boundary
            {
                right_resize_border = left_terminal_boundary;
            }
        }
        terminals.retain(|terminal| terminal.x() + terminal.columns() <= right_resize_border);
        // if there are no adjacent panes to resize, we use the border of the main pane we're
        // resizing
        let right_resize_border = if terminals.is_empty() {
            terminal_to_check.x() + terminal_to_check.columns()
        } else {
            right_resize_border
        };
        let terminal_ids: Vec<PaneId> = terminals.iter().map(|t| t.pid()).collect();
        (right_resize_border, terminal_ids)
    }
    fn bottom_aligned_contiguous_panes_to_the_left(
        &self,
        id: &PaneId,
        terminal_borders_below: &HashSet<usize>,
    ) -> BorderAndPaneIds {
        let mut terminals = vec![];
        let terminal_to_check = self.panes.get(id).unwrap().as_ref();
        let mut bottom_aligned_terminals = self.panes_bottom_aligned_with_pane(terminal_to_check);
        bottom_aligned_terminals.sort_by_key(|a| Reverse(a.x()));
        // terminals that are next to each other up to current
        for terminal in bottom_aligned_terminals {
            let terminal_to_check = terminals.last().unwrap_or(&terminal_to_check);
            if terminal.x() + terminal.columns() + 1 == terminal_to_check.x() {
                terminals.push(terminal);
            }
        }
        // leftmost border aligned with a pane border above
        let mut left_resize_border = 0;
        for terminal in &terminals {
            let right_terminal_boundary = terminal.x() + terminal.columns();
            if terminal_borders_below
                .get(&(right_terminal_boundary + 1))
                .is_some()
                && left_resize_border < right_terminal_boundary
            {
                left_resize_border = right_terminal_boundary + 1;
            }
        }
        terminals.retain(|terminal| terminal.x() >= left_resize_border);
        // if there are no adjacent panes to resize, we use the border of the main pane we're
        // resizing
        let left_resize_border = if terminals.is_empty() {
            terminal_to_check.x()
        } else {
            left_resize_border
        };
        let terminal_ids: Vec<PaneId> = terminals.iter().map(|t| t.pid()).collect();
        (left_resize_border, terminal_ids)
    }
    fn bottom_aligned_contiguous_panes_to_the_right(
        &self,
        id: &PaneId,
        terminal_borders_below: &HashSet<usize>,
    ) -> BorderAndPaneIds {
        let mut terminals = vec![];
        let terminal_to_check = self.panes.get(id).unwrap().as_ref();
        let mut bottom_aligned_terminals = self.panes_bottom_aligned_with_pane(terminal_to_check);
        bottom_aligned_terminals.sort_by_key(|a| a.x());
        // terminals that are next to each other up to current
        for terminal in bottom_aligned_terminals {
            let terminal_to_check = terminals.last().unwrap_or(&terminal_to_check);
            if terminal.x() == terminal_to_check.x() + terminal_to_check.columns() + 1 {
                terminals.push(terminal);
            }
        }
        // leftmost border aligned with a pane border above
        let mut right_resize_border = self.full_screen_ws.columns;
        for terminal in &terminals {
            let left_terminal_boundary = terminal.x();
            if terminal_borders_below
                .get(&left_terminal_boundary)
                .is_some()
                && right_resize_border > left_terminal_boundary
            {
                right_resize_border = left_terminal_boundary;
            }
        }
        terminals.retain(|terminal| terminal.x() + terminal.columns() <= right_resize_border);
        let right_resize_border = if terminals.is_empty() {
            terminal_to_check.x() + terminal_to_check.columns()
        } else {
            right_resize_border
        };
        let terminal_ids: Vec<PaneId> = terminals.iter().map(|t| t.pid()).collect();
        (right_resize_border, terminal_ids)
    }
    fn reduce_pane_height_down(&mut self, id: &PaneId, count: usize) {
        let terminal = self.panes.get_mut(id).unwrap();
        terminal.reduce_height_down(count);
        if let PaneId::Terminal(pid) = id {
            self.os_api.set_terminal_size_using_fd(
                *pid,
                terminal.columns() as u16,
                terminal.rows() as u16,
            );
        }
    }
    fn reduce_pane_height_up(&mut self, id: &PaneId, count: usize) {
        let terminal = self.panes.get_mut(id).unwrap();
        terminal.reduce_height_up(count);
        if let PaneId::Terminal(pid) = id {
            self.os_api.set_terminal_size_using_fd(
                *pid,
                terminal.columns() as u16,
                terminal.rows() as u16,
            );
        }
    }
    fn increase_pane_height_down(&mut self, id: &PaneId, count: usize) {
        let terminal = self.panes.get_mut(id).unwrap();
        terminal.increase_height_down(count);
        if let PaneId::Terminal(pid) = terminal.pid() {
            self.os_api.set_terminal_size_using_fd(
                pid,
                terminal.columns() as u16,
                terminal.rows() as u16,
            );
        }
    }
    fn increase_pane_height_up(&mut self, id: &PaneId, count: usize) {
        let terminal = self.panes.get_mut(id).unwrap();
        terminal.increase_height_up(count);
        if let PaneId::Terminal(pid) = terminal.pid() {
            self.os_api.set_terminal_size_using_fd(
                pid,
                terminal.columns() as u16,
                terminal.rows() as u16,
            );
        }
    }
    fn increase_pane_width_right(&mut self, id: &PaneId, count: usize) {
        let terminal = self.panes.get_mut(id).unwrap();
        terminal.increase_width_right(count);
        if let PaneId::Terminal(pid) = terminal.pid() {
            self.os_api.set_terminal_size_using_fd(
                pid,
                terminal.columns() as u16,
                terminal.rows() as u16,
            );
        }
    }
    fn increase_pane_width_left(&mut self, id: &PaneId, count: usize) {
        let terminal = self.panes.get_mut(id).unwrap();
        terminal.increase_width_left(count);
        if let PaneId::Terminal(pid) = terminal.pid() {
            self.os_api.set_terminal_size_using_fd(
                pid,
                terminal.columns() as u16,
                terminal.rows() as u16,
            );
        }
    }
    fn reduce_pane_width_right(&mut self, id: &PaneId, count: usize) {
        let terminal = self.panes.get_mut(id).unwrap();
        terminal.reduce_width_right(count);
        if let PaneId::Terminal(pid) = terminal.pid() {
            self.os_api.set_terminal_size_using_fd(
                pid,
                terminal.columns() as u16,
                terminal.rows() as u16,
            );
        }
    }
    fn reduce_pane_width_left(&mut self, id: &PaneId, count: usize) {
        let terminal = self.panes.get_mut(id).unwrap();
        terminal.reduce_width_left(count);
        if let PaneId::Terminal(pid) = terminal.pid() {
            self.os_api.set_terminal_size_using_fd(
                pid,
                terminal.columns() as u16,
                terminal.rows() as u16,
            );
        }
    }
    fn pane_is_between_vertical_borders(
        &self,
        id: &PaneId,
        left_border_x: usize,
        right_border_x: usize,
    ) -> bool {
        let terminal = self
            .panes
            .get(id)
            .expect("could not find terminal to check between borders");
        terminal.x() >= left_border_x && terminal.x() + terminal.columns() <= right_border_x
    }
    fn pane_is_between_horizontal_borders(
        &self,
        id: &PaneId,
        top_border_y: usize,
        bottom_border_y: usize,
    ) -> bool {
        let terminal = self
            .panes
            .get(id)
            .expect("could not find terminal to check between borders");
        terminal.y() >= top_border_y && terminal.y() + terminal.rows() <= bottom_border_y
    }
    fn reduce_pane_and_surroundings_up(&mut self, id: &PaneId, count: usize) {
        let mut terminals_below = self
            .pane_ids_directly_below(&id)
            .expect("can't reduce pane size up if there are no terminals below");
        let terminal_borders_below: HashSet<usize> = terminals_below
            .iter()
            .map(|t| self.panes.get(t).unwrap().x())
            .collect();
        let (left_resize_border, terminals_to_the_left) =
            self.bottom_aligned_contiguous_panes_to_the_left(&id, &terminal_borders_below);
        let (right_resize_border, terminals_to_the_right) =
            self.bottom_aligned_contiguous_panes_to_the_right(&id, &terminal_borders_below);
        terminals_below.retain(|t| {
            self.pane_is_between_vertical_borders(t, left_resize_border, right_resize_border)
        });
        self.reduce_pane_height_up(&id, count);
        for terminal_id in terminals_below {
            self.increase_pane_height_up(&terminal_id, count);
        }
        for terminal_id in terminals_to_the_left
            .iter()
            .chain(terminals_to_the_right.iter())
        {
            self.reduce_pane_height_up(&terminal_id, count);
        }
    }
    fn reduce_pane_and_surroundings_down(&mut self, id: &PaneId, count: usize) {
        let mut terminals_above = self
            .pane_ids_directly_above(&id)
            .expect("can't reduce pane size down if there are no terminals above");
        let terminal_borders_above: HashSet<usize> = terminals_above
            .iter()
            .map(|t| self.panes.get(t).unwrap().x())
            .collect();
        let (left_resize_border, terminals_to_the_left) =
            self.top_aligned_contiguous_panes_to_the_left(&id, &terminal_borders_above);
        let (right_resize_border, terminals_to_the_right) =
            self.top_aligned_contiguous_panes_to_the_right(&id, &terminal_borders_above);
        terminals_above.retain(|t| {
            self.pane_is_between_vertical_borders(t, left_resize_border, right_resize_border)
        });
        self.reduce_pane_height_down(&id, count);
        for terminal_id in terminals_above {
            self.increase_pane_height_down(&terminal_id, count);
        }
        for terminal_id in terminals_to_the_left
            .iter()
            .chain(terminals_to_the_right.iter())
        {
            self.reduce_pane_height_down(&terminal_id, count);
        }
    }
    fn reduce_pane_and_surroundings_right(&mut self, id: &PaneId, count: usize) {
        let mut terminals_to_the_left = self
            .pane_ids_directly_left_of(&id)
            .expect("can't reduce pane size right if there are no terminals to the left");
        let terminal_borders_to_the_left: HashSet<usize> = terminals_to_the_left
            .iter()
            .map(|t| self.panes.get(t).unwrap().y())
            .collect();
        let (top_resize_border, terminals_above) =
            self.left_aligned_contiguous_panes_above(&id, &terminal_borders_to_the_left);
        let (bottom_resize_border, terminals_below) =
            self.left_aligned_contiguous_panes_below(&id, &terminal_borders_to_the_left);
        terminals_to_the_left.retain(|t| {
            self.pane_is_between_horizontal_borders(t, top_resize_border, bottom_resize_border)
        });
        self.reduce_pane_width_right(&id, count);
        for terminal_id in terminals_to_the_left {
            self.increase_pane_width_right(&terminal_id, count);
        }
        for terminal_id in terminals_above.iter().chain(terminals_below.iter()) {
            self.reduce_pane_width_right(&terminal_id, count);
        }
    }
    fn reduce_pane_and_surroundings_left(&mut self, id: &PaneId, count: usize) {
        let mut terminals_to_the_right = self
            .pane_ids_directly_right_of(&id)
            .expect("can't reduce pane size left if there are no terminals to the right");
        let terminal_borders_to_the_right: HashSet<usize> = terminals_to_the_right
            .iter()
            .map(|t| self.panes.get(t).unwrap().y())
            .collect();
        let (top_resize_border, terminals_above) =
            self.right_aligned_contiguous_panes_above(&id, &terminal_borders_to_the_right);
        let (bottom_resize_border, terminals_below) =
            self.right_aligned_contiguous_panes_below(&id, &terminal_borders_to_the_right);
        terminals_to_the_right.retain(|t| {
            self.pane_is_between_horizontal_borders(t, top_resize_border, bottom_resize_border)
        });
        self.reduce_pane_width_left(&id, count);
        for terminal_id in terminals_to_the_right {
            self.increase_pane_width_left(&terminal_id, count);
        }
        for terminal_id in terminals_above.iter().chain(terminals_below.iter()) {
            self.reduce_pane_width_left(&terminal_id, count);
        }
    }
    fn increase_pane_and_surroundings_up(&mut self, id: &PaneId, count: usize) {
        let mut terminals_above = self
            .pane_ids_directly_above(&id)
            .expect("can't increase pane size up if there are no terminals above");
        let terminal_borders_above: HashSet<usize> = terminals_above
            .iter()
            .map(|t| self.panes.get(t).unwrap().x())
            .collect();
        let (left_resize_border, terminals_to_the_left) =
            self.top_aligned_contiguous_panes_to_the_left(&id, &terminal_borders_above);
        let (right_resize_border, terminals_to_the_right) =
            self.top_aligned_contiguous_panes_to_the_right(&id, &terminal_borders_above);
        terminals_above.retain(|t| {
            self.pane_is_between_vertical_borders(t, left_resize_border, right_resize_border)
        });
        self.increase_pane_height_up(&id, count);
        for terminal_id in terminals_above {
            self.reduce_pane_height_up(&terminal_id, count);
        }
        for terminal_id in terminals_to_the_left
            .iter()
            .chain(terminals_to_the_right.iter())
        {
            self.increase_pane_height_up(&terminal_id, count);
        }
    }
    fn increase_pane_and_surroundings_down(&mut self, id: &PaneId, count: usize) {
        let mut terminals_below = self
            .pane_ids_directly_below(&id)
            .expect("can't increase pane size down if there are no terminals below");
        let terminal_borders_below: HashSet<usize> = terminals_below
            .iter()
            .map(|t| self.panes.get(t).unwrap().x())
            .collect();
        let (left_resize_border, terminals_to_the_left) =
            self.bottom_aligned_contiguous_panes_to_the_left(&id, &terminal_borders_below);
        let (right_resize_border, terminals_to_the_right) =
            self.bottom_aligned_contiguous_panes_to_the_right(&id, &terminal_borders_below);
        terminals_below.retain(|t| {
            self.pane_is_between_vertical_borders(t, left_resize_border, right_resize_border)
        });
        self.increase_pane_height_down(&id, count);
        for terminal_id in terminals_below {
            self.reduce_pane_height_down(&terminal_id, count);
        }
        for terminal_id in terminals_to_the_left
            .iter()
            .chain(terminals_to_the_right.iter())
        {
            self.increase_pane_height_down(&terminal_id, count);
        }
    }
    fn increase_pane_and_surroundings_right(&mut self, id: &PaneId, count: usize) {
        let mut terminals_to_the_right = self
            .pane_ids_directly_right_of(&id)
            .expect("can't increase pane size right if there are no terminals to the right");
        let terminal_borders_to_the_right: HashSet<usize> = terminals_to_the_right
            .iter()
            .map(|t| self.panes.get(t).unwrap().y())
            .collect();
        let (top_resize_border, terminals_above) =
            self.right_aligned_contiguous_panes_above(&id, &terminal_borders_to_the_right);
        let (bottom_resize_border, terminals_below) =
            self.right_aligned_contiguous_panes_below(&id, &terminal_borders_to_the_right);
        terminals_to_the_right.retain(|t| {
            self.pane_is_between_horizontal_borders(t, top_resize_border, bottom_resize_border)
        });
        self.increase_pane_width_right(&id, count);
        for terminal_id in terminals_to_the_right {
            self.reduce_pane_width_right(&terminal_id, count);
        }
        for terminal_id in terminals_above.iter().chain(terminals_below.iter()) {
            self.increase_pane_width_right(&terminal_id, count);
        }
    }
    fn increase_pane_and_surroundings_left(&mut self, id: &PaneId, count: usize) {
        let mut terminals_to_the_left = self
            .pane_ids_directly_left_of(&id)
            .expect("can't increase pane size right if there are no terminals to the right");
        let terminal_borders_to_the_left: HashSet<usize> = terminals_to_the_left
            .iter()
            .map(|t| self.panes.get(t).unwrap().y())
            .collect();
        let (top_resize_border, terminals_above) =
            self.left_aligned_contiguous_panes_above(&id, &terminal_borders_to_the_left);
        let (bottom_resize_border, terminals_below) =
            self.left_aligned_contiguous_panes_below(&id, &terminal_borders_to_the_left);
        terminals_to_the_left.retain(|t| {
            self.pane_is_between_horizontal_borders(t, top_resize_border, bottom_resize_border)
        });
        self.increase_pane_width_left(&id, count);
        for terminal_id in terminals_to_the_left {
            self.reduce_pane_width_left(&terminal_id, count);
        }
        for terminal_id in terminals_above.iter().chain(terminals_below.iter()) {
            self.increase_pane_width_left(&terminal_id, count);
        }
    }
    fn pos_and_size_is_within_expansion_boundary(&self, pos_and_size: PositionAndSize) -> bool {
        match self.expansion_boundary {
            Some(expansion_boundary) => {
                pos_and_size.x >= expansion_boundary.x
                    && pos_and_size.x < expansion_boundary.x + expansion_boundary.columns
                    && pos_and_size.y >= expansion_boundary.y
                    && pos_and_size.y < expansion_boundary.y + expansion_boundary.rows
                    && pos_and_size.x + pos_and_size.columns
                        <= expansion_boundary.x + expansion_boundary.columns
                    && pos_and_size.y + pos_and_size.rows
                        <= expansion_boundary.y + expansion_boundary.rows
            }
            None => true, // no expansion boundary, no problem
        }
    }
    fn can_increase_pane_and_surroundings_right(
        &self,
        pane_id: &PaneId,
        increase_by: usize,
    ) -> bool {
        let pane = self.panes.get(pane_id).unwrap();
        let can_increase_pane_size = pane
            .max_width()
            .map(|max_width| pane.columns() + increase_by <= max_width)
            .unwrap_or(true); // no max width, increase to your heart's content
        if !can_increase_pane_size {
            return false;
        }
        let mut new_pos_and_size_for_pane = pane.position_and_size();
        new_pos_and_size_for_pane.columns += increase_by;
        if !self.pos_and_size_is_within_expansion_boundary(new_pos_and_size_for_pane) {
            return false;
        }

        if let Some(panes_to_the_right) = self.pane_ids_directly_right_of(&pane_id) {
            return panes_to_the_right.iter().all(|id| {
                let p = self.panes.get(id).unwrap();
                let position_and_size_for_pane = p.position_and_size();
                self.pos_and_size_is_within_expansion_boundary(position_and_size_for_pane)
                    && p.columns() > increase_by
                    && p.columns() - increase_by >= p.min_width()
            });
        } else {
            false
        }
    }
    fn can_increase_pane_and_surroundings_left(
        &self,
        pane_id: &PaneId,
        increase_by: usize,
    ) -> bool {
        let pane = self.panes.get(pane_id).unwrap();
        let can_increase_pane_size = pane
            .max_width()
            .map(|max_width| pane.columns() + increase_by <= max_width)
            .unwrap_or(true); // no max width, increase to your heart's content
        if !can_increase_pane_size {
            return false;
        }
        let mut new_pos_and_size_for_pane = pane.position_and_size();
        new_pos_and_size_for_pane.x = new_pos_and_size_for_pane.x.saturating_sub(increase_by);
        if !self.pos_and_size_is_within_expansion_boundary(new_pos_and_size_for_pane) {
            return false;
        }

        if let Some(panes_to_the_left) = self.pane_ids_directly_left_of(&pane_id) {
            return panes_to_the_left.iter().all(|id| {
                let p = self.panes.get(id).unwrap();
                let position_and_size_for_pane = p.position_and_size();
                self.pos_and_size_is_within_expansion_boundary(position_and_size_for_pane)
                    && p.columns() > increase_by
                    && p.columns() - increase_by >= p.min_width()
            });
        } else {
            false
        }
    }
    fn can_increase_pane_and_surroundings_down(
        &self,
        pane_id: &PaneId,
        increase_by: usize,
    ) -> bool {
        let pane = self.panes.get(pane_id).unwrap();
        let can_increase_pane_size = pane
            .max_height()
            .map(|max_height| pane.rows() + increase_by <= max_height)
            .unwrap_or(true); // no max width, increase to your heart's content
        if !can_increase_pane_size {
            return false;
        }
        let mut new_pos_and_size_for_pane = pane.position_and_size();
        new_pos_and_size_for_pane.rows += increase_by;
        if !self.pos_and_size_is_within_expansion_boundary(new_pos_and_size_for_pane) {
            return false;
        }

        if let Some(panes_below) = self.pane_ids_directly_below(&pane_id) {
            return panes_below.iter().all(|id| {
                let p = self.panes.get(id).unwrap();
                let position_and_size_for_pane = p.position_and_size();
                self.pos_and_size_is_within_expansion_boundary(position_and_size_for_pane)
                    && p.rows() > increase_by
                    && p.rows() - increase_by >= p.min_height()
            });
        } else {
            false
        }
    }
    fn can_increase_pane_and_surroundings_up(&self, pane_id: &PaneId, increase_by: usize) -> bool {
        let pane = self.panes.get(pane_id).unwrap();
        let can_increase_pane_size = pane
            .max_height()
            .map(|max_height| pane.rows() + increase_by <= max_height)
            .unwrap_or(true); // no max width, increase to your heart's content
        if !can_increase_pane_size {
            return false;
        }
        let mut new_pos_and_size_for_pane = pane.position_and_size();
        new_pos_and_size_for_pane.y = new_pos_and_size_for_pane.y.saturating_sub(increase_by);
        if !self.pos_and_size_is_within_expansion_boundary(new_pos_and_size_for_pane) {
            return false;
        }

        if let Some(panes_above) = self.pane_ids_directly_above(&pane_id) {
            return panes_above.iter().all(|id| {
                let p = self.panes.get(id).unwrap();
                let position_and_size_for_pane = p.position_and_size();
                self.pos_and_size_is_within_expansion_boundary(position_and_size_for_pane)
                    && p.rows() > increase_by
                    && p.rows() - increase_by >= p.min_height()
            });
        } else {
            false
        }
    }
    fn can_reduce_pane_and_surroundings_right(&self, pane_id: &PaneId, reduce_by: usize) -> bool {
        let pane = self.panes.get(pane_id).unwrap();
        let pane_columns = pane.columns();
        let can_reduce_pane_size =
            pane_columns > reduce_by && pane_columns - reduce_by >= pane.min_width();
        if !can_reduce_pane_size {
            return false;
        }
        if let Some(panes_to_the_left) = self.pane_ids_directly_left_of(&pane_id) {
            return panes_to_the_left.iter().all(|id| {
                let p = self.panes.get(id).unwrap();
                let position_and_size_for_pane = p.position_and_size();
                self.pos_and_size_is_within_expansion_boundary(position_and_size_for_pane)
                    && p.max_width()
                        .map(|max_width| p.columns() + reduce_by <= max_width)
                        .unwrap_or(true) // no max width, increase to your heart's content
            });
        } else {
            false
        }
    }
    fn can_reduce_pane_and_surroundings_left(&self, pane_id: &PaneId, reduce_by: usize) -> bool {
        let pane = self.panes.get(pane_id).unwrap();
        let pane_columns = pane.columns();
        let can_reduce_pane_size =
            pane_columns > reduce_by && pane_columns - reduce_by >= pane.min_width();
        if !can_reduce_pane_size {
            return false;
        }
        if let Some(panes_to_the_right) = self.pane_ids_directly_right_of(&pane_id) {
            return panes_to_the_right.iter().all(|id| {
                let p = self.panes.get(id).unwrap();
                let position_and_size_for_pane = p.position_and_size();
                self.pos_and_size_is_within_expansion_boundary(position_and_size_for_pane)
                    && p.max_width()
                        .map(|max_width| p.columns() + reduce_by <= max_width)
                        .unwrap_or(true) // no max width, increase to your heart's content
            });
        } else {
            false
        }
    }
    fn can_reduce_pane_and_surroundings_down(&self, pane_id: &PaneId, reduce_by: usize) -> bool {
        let pane = self.panes.get(pane_id).unwrap();
        let pane_rows = pane.rows();
        let can_reduce_pane_size =
            pane_rows > reduce_by && pane_rows - reduce_by >= pane.min_height();
        if !can_reduce_pane_size {
            return false;
        }
        if let Some(panes_above) = self.pane_ids_directly_above(&pane_id) {
            return panes_above.iter().all(|id| {
                let p = self.panes.get(id).unwrap();
                let position_and_size_for_pane = p.position_and_size();
                self.pos_and_size_is_within_expansion_boundary(position_and_size_for_pane)
                    && p.max_height()
                        .map(|max_height| p.rows() + reduce_by <= max_height)
                        .unwrap_or(true) // no max height, increase to your heart's content
            });
        } else {
            false
        }
    }
    fn can_reduce_pane_and_surroundings_up(&self, pane_id: &PaneId, reduce_by: usize) -> bool {
        let pane = self.panes.get(pane_id).unwrap();
        let pane_rows = pane.rows();
        let can_reduce_pane_size =
            pane_rows > reduce_by && pane_rows - reduce_by >= pane.min_height();
        if !can_reduce_pane_size {
            return false;
        }
        if let Some(panes_below) = self.pane_ids_directly_below(&pane_id) {
            return panes_below.iter().all(|id| {
                let p = self.panes.get(id).unwrap();
                let position_and_size_for_pane = p.position_and_size();
                self.pos_and_size_is_within_expansion_boundary(position_and_size_for_pane)
                    && p.max_height()
                        .map(|max_height| p.rows() + reduce_by <= max_height)
                        .unwrap_or(true) // no max height, increase to your heart's content
            });
        } else {
            false
        }
    }
    pub fn resize_right(&mut self) {
        // TODO: find out by how much we actually reduced and only reduce by that much
        let count = 10;
        if let Some(active_pane_id) = self.get_active_pane_id() {
            if self.can_increase_pane_and_surroundings_right(&active_pane_id, count) {
                self.increase_pane_and_surroundings_right(&active_pane_id, count);
            } else if self.can_reduce_pane_and_surroundings_right(&active_pane_id, count) {
                self.reduce_pane_and_surroundings_right(&active_pane_id, count);
            }
        }
        self.render();
    }
    pub fn resize_left(&mut self) {
        // TODO: find out by how much we actually reduced and only reduce by that much
        let count = 10;
        if let Some(active_pane_id) = self.get_active_pane_id() {
            if self.can_increase_pane_and_surroundings_left(&active_pane_id, count) {
                self.increase_pane_and_surroundings_left(&active_pane_id, count);
            } else if self.can_reduce_pane_and_surroundings_left(&active_pane_id, count) {
                self.reduce_pane_and_surroundings_left(&active_pane_id, count);
            }
        }
        self.render();
    }
    pub fn resize_down(&mut self) {
        // TODO: find out by how much we actually reduced and only reduce by that much
        let count = 2;
        if let Some(active_pane_id) = self.get_active_pane_id() {
            if self.can_increase_pane_and_surroundings_down(&active_pane_id, count) {
                self.increase_pane_and_surroundings_down(&active_pane_id, count);
            } else if self.can_reduce_pane_and_surroundings_down(&active_pane_id, count) {
                self.reduce_pane_and_surroundings_down(&active_pane_id, count);
            }
        }
        self.render();
    }
    pub fn resize_up(&mut self) {
        // TODO: find out by how much we actually reduced and only reduce by that much
        let count = 2;
        if let Some(active_pane_id) = self.get_active_pane_id() {
            if self.can_increase_pane_and_surroundings_up(&active_pane_id, count) {
                self.increase_pane_and_surroundings_up(&active_pane_id, count);
            } else if self.can_reduce_pane_and_surroundings_up(&active_pane_id, count) {
                self.reduce_pane_and_surroundings_up(&active_pane_id, count);
            }
        }
        self.render();
    }
    pub fn move_focus(&mut self) {
        if !self.has_selectable_panes() {
            return;
        }
        if self.fullscreen_is_active {
            return;
        }
        let active_terminal_id = self.get_active_pane_id().unwrap();
        let terminal_ids: Vec<PaneId> = self.get_selectable_panes().map(|(&pid, _)| pid).collect(); // TODO: better, no allocations
        let first_terminal = terminal_ids.get(0).unwrap();
        let active_terminal_id_position = terminal_ids
            .iter()
            .position(|id| id == &active_terminal_id)
            .unwrap();
        if let Some(next_terminal) = terminal_ids.get(active_terminal_id_position + 1) {
            self.active_terminal = Some(*next_terminal);
        } else {
            self.active_terminal = Some(*first_terminal);
        }
        self.render();
    }
    pub fn move_focus_left(&mut self) {
        if !self.has_selectable_panes() {
            return;
        }
        if self.fullscreen_is_active {
            return;
        }
        let active_terminal = self.get_active_pane();
        if let Some(active) = active_terminal {
            let terminals = self.get_selectable_panes();
            let next_index = terminals
                .enumerate()
                .filter(|(_, (_, c))| {
                    c.is_directly_left_of(active) && c.horizontally_overlaps_with(active)
                })
                .max_by_key(|(_, (_, c))| c.get_horizontal_overlap_with(active))
                .map(|(_, (pid, _))| pid);
            match next_index {
                Some(&p) => {
                    self.active_terminal = Some(p);
                }
                None => {
                    self.active_terminal = Some(active.pid());
                }
            }
        } else {
            self.active_terminal = Some(active_terminal.unwrap().pid());
        }
        self.render();
    }
    pub fn move_focus_down(&mut self) {
        if !self.has_selectable_panes() {
            return;
        }
        if self.fullscreen_is_active {
            return;
        }
        let active_terminal = self.get_active_pane();
        if let Some(active) = active_terminal {
            let terminals = self.get_selectable_panes();
            let next_index = terminals
                .enumerate()
                .filter(|(_, (_, c))| {
                    c.is_directly_below(active) && c.vertically_overlaps_with(active)
                })
                .max_by_key(|(_, (_, c))| c.get_vertical_overlap_with(active))
                .map(|(_, (pid, _))| pid);
            match next_index {
                Some(&p) => {
                    self.active_terminal = Some(p);
                }
                None => {
                    self.active_terminal = Some(active.pid());
                }
            }
        } else {
            self.active_terminal = Some(active_terminal.unwrap().pid());
        }
        self.render();
    }
    pub fn move_focus_up(&mut self) {
        if !self.has_selectable_panes() {
            return;
        }
        if self.fullscreen_is_active {
            return;
        }
        let active_terminal = self.get_active_pane();
        if let Some(active) = active_terminal {
            let terminals = self.get_selectable_panes();
            let next_index = terminals
                .enumerate()
                .filter(|(_, (_, c))| {
                    c.is_directly_above(active) && c.vertically_overlaps_with(active)
                })
                .max_by_key(|(_, (_, c))| c.get_vertical_overlap_with(active))
                .map(|(_, (pid, _))| pid);
            match next_index {
                Some(&p) => {
                    self.active_terminal = Some(p);
                }
                None => {
                    self.active_terminal = Some(active.pid());
                }
            }
        } else {
            self.active_terminal = Some(active_terminal.unwrap().pid());
        }
        self.render();
    }
    pub fn move_focus_right(&mut self) {
        if !self.has_selectable_panes() {
            return;
        }
        if self.fullscreen_is_active {
            return;
        }
        let active_terminal = self.get_active_pane();
        if let Some(active) = active_terminal {
            let terminals = self.get_selectable_panes();
            let next_index = terminals
                .enumerate()
                .filter(|(_, (_, c))| {
                    c.is_directly_right_of(active) && c.horizontally_overlaps_with(active)
                })
                .max_by_key(|(_, (_, c))| c.get_horizontal_overlap_with(active))
                .map(|(_, (pid, _))| pid);
            match next_index {
                Some(&p) => {
                    self.active_terminal = Some(p);
                }
                None => {
                    self.active_terminal = Some(active.pid());
                }
            }
        } else {
            self.active_terminal = Some(active_terminal.unwrap().pid());
        }
        self.render();
    }
    fn horizontal_borders(&self, terminals: &[PaneId]) -> HashSet<usize> {
        terminals.iter().fold(HashSet::new(), |mut borders, t| {
            let terminal = self.panes.get(t).unwrap();
            borders.insert(terminal.y());
            borders.insert(terminal.y() + terminal.rows() + 1); // 1 for the border width
            borders
        })
    }
    fn vertical_borders(&self, terminals: &[PaneId]) -> HashSet<usize> {
        terminals.iter().fold(HashSet::new(), |mut borders, t| {
            let terminal = self.panes.get(t).unwrap();
            borders.insert(terminal.x());
            borders.insert(terminal.x() + terminal.columns() + 1); // 1 for the border width
            borders
        })
    }
    fn panes_to_the_left_between_aligning_borders(&self, id: PaneId) -> Option<Vec<PaneId>> {
        if let Some(terminal) = self.panes.get(&id) {
            let upper_close_border = terminal.y();
            let lower_close_border = terminal.y() + terminal.rows() + 1;

            if let Some(mut terminals_to_the_left) = self.pane_ids_directly_left_of(&id) {
                let terminal_borders_to_the_left = self.horizontal_borders(&terminals_to_the_left);
                if terminal_borders_to_the_left.contains(&upper_close_border)
                    && terminal_borders_to_the_left.contains(&lower_close_border)
                {
                    terminals_to_the_left.retain(|t| {
                        self.pane_is_between_horizontal_borders(
                            t,
                            upper_close_border,
                            lower_close_border,
                        )
                    });
                    return Some(terminals_to_the_left);
                }
            }
        }
        None
    }
    fn panes_to_the_right_between_aligning_borders(&self, id: PaneId) -> Option<Vec<PaneId>> {
        if let Some(terminal) = self.panes.get(&id) {
            let upper_close_border = terminal.y();
            let lower_close_border = terminal.y() + terminal.rows() + 1;

            if let Some(mut terminals_to_the_right) = self.pane_ids_directly_right_of(&id) {
                let terminal_borders_to_the_right =
                    self.horizontal_borders(&terminals_to_the_right);
                if terminal_borders_to_the_right.contains(&upper_close_border)
                    && terminal_borders_to_the_right.contains(&lower_close_border)
                {
                    terminals_to_the_right.retain(|t| {
                        self.pane_is_between_horizontal_borders(
                            t,
                            upper_close_border,
                            lower_close_border,
                        )
                    });
                    return Some(terminals_to_the_right);
                }
            }
        }
        None
    }
    fn panes_above_between_aligning_borders(&self, id: PaneId) -> Option<Vec<PaneId>> {
        if let Some(terminal) = self.panes.get(&id) {
            let left_close_border = terminal.x();
            let right_close_border = terminal.x() + terminal.columns() + 1;

            if let Some(mut terminals_above) = self.pane_ids_directly_above(&id) {
                let terminal_borders_above = self.vertical_borders(&terminals_above);
                if terminal_borders_above.contains(&left_close_border)
                    && terminal_borders_above.contains(&right_close_border)
                {
                    terminals_above.retain(|t| {
                        self.pane_is_between_vertical_borders(
                            t,
                            left_close_border,
                            right_close_border,
                        )
                    });
                    return Some(terminals_above);
                }
            }
        }
        None
    }
    fn panes_below_between_aligning_borders(&self, id: PaneId) -> Option<Vec<PaneId>> {
        if let Some(terminal) = self.panes.get(&id) {
            let left_close_border = terminal.x();
            let right_close_border = terminal.x() + terminal.columns() + 1;

            if let Some(mut terminals_below) = self.pane_ids_directly_below(&id) {
                let terminal_borders_below = self.vertical_borders(&terminals_below);
                if terminal_borders_below.contains(&left_close_border)
                    && terminal_borders_below.contains(&right_close_border)
                {
                    terminals_below.retain(|t| {
                        self.pane_is_between_vertical_borders(
                            t,
                            left_close_border,
                            right_close_border,
                        )
                    });
                    return Some(terminals_below);
                }
            }
        }
        None
    }
    fn close_down_to_max_terminals(&mut self) {
        if let Some(max_panes) = self.max_panes {
            let terminals = self.get_pane_ids();
            for &pid in terminals.iter().skip(max_panes - 1) {
                self.send_pty_instructions
                    .send(PtyInstruction::ClosePane(pid))
                    .unwrap();
                self.close_pane_without_rerender(pid);
            }
        }
    }
    pub fn get_pane_ids(&self) -> Vec<PaneId> {
        self.get_panes().map(|(&pid, _)| pid).collect()
    }
    pub fn set_pane_selectable(&mut self, id: PaneId, selectable: bool) {
        if let Some(pane) = self.panes.get_mut(&id) {
            pane.set_selectable(selectable);
            if self.get_active_pane_id() == Some(id) && !selectable {
                self.active_terminal = self.next_active_pane(self.get_pane_ids())
            }
        }
    }
    pub fn set_pane_invisible_borders(&mut self, id: PaneId, invisible_borders: bool) {
        if let Some(pane) = self.panes.get_mut(&id) {
            pane.set_invisible_borders(invisible_borders);
        }
    }
    pub fn set_pane_max_height(&mut self, id: PaneId, max_height: usize) {
        if let Some(pane) = self.panes.get_mut(&id) {
            pane.set_max_height(max_height);
        }
    }
    pub fn close_pane(&mut self, id: PaneId) {
        if self.panes.get(&id).is_some() {
            self.close_pane_without_rerender(id);
        }
    }
    pub fn close_pane_without_rerender(&mut self, id: PaneId) {
        if let Some(terminal_to_close) = self.panes.get(&id) {
            let terminal_to_close_width = terminal_to_close.columns();
            let terminal_to_close_height = terminal_to_close.rows();
            if let Some(terminals) = self.panes_to_the_left_between_aligning_borders(id) {
                for terminal_id in terminals.iter() {
                    self.increase_pane_width_right(&terminal_id, terminal_to_close_width + 1);
                    // 1 for the border
                }
                if self.active_terminal == Some(id) {
                    self.active_terminal = self.next_active_pane(terminals);
                }
            } else if let Some(terminals) = self.panes_to_the_right_between_aligning_borders(id) {
                for terminal_id in terminals.iter() {
                    self.increase_pane_width_left(&terminal_id, terminal_to_close_width + 1);
                    // 1 for the border
                }
                if self.active_terminal == Some(id) {
                    self.active_terminal = self.next_active_pane(terminals);
                }
            } else if let Some(terminals) = self.panes_above_between_aligning_borders(id) {
                for terminal_id in terminals.iter() {
                    self.increase_pane_height_down(&terminal_id, terminal_to_close_height + 1);
                    // 1 for the border
                }
                if self.active_terminal == Some(id) {
                    self.active_terminal = self.next_active_pane(terminals);
                }
            } else if let Some(terminals) = self.panes_below_between_aligning_borders(id) {
                for terminal_id in terminals.iter() {
                    self.increase_pane_height_up(&terminal_id, terminal_to_close_height + 1);
                    // 1 for the border
                }
                if self.active_terminal == Some(id) {
                    self.active_terminal = self.next_active_pane(terminals);
                }
            } else {
            }
            self.panes.remove(&id);
            if self.active_terminal.is_none() {
                self.active_terminal = self.next_active_pane(self.get_pane_ids());
            }
        }
    }
    pub fn close_focused_pane(&mut self) {
        if let Some(active_pane_id) = self.get_active_pane_id() {
            self.close_pane(active_pane_id);
            self.send_pty_instructions
                .send(PtyInstruction::ClosePane(active_pane_id))
                .unwrap();
        }
    }
    pub fn scroll_active_terminal_up(&mut self) {
        if let Some(active_terminal_id) = self.get_active_terminal_id() {
            let active_terminal = self
                .panes
                .get_mut(&PaneId::Terminal(active_terminal_id))
                .unwrap();
            active_terminal.scroll_up(1);
            self.render();
        }
    }
    pub fn scroll_active_terminal_down(&mut self) {
        if let Some(active_terminal_id) = self.get_active_terminal_id() {
            let active_terminal = self
                .panes
                .get_mut(&PaneId::Terminal(active_terminal_id))
                .unwrap();
            active_terminal.scroll_down(1);
            self.render();
        }
    }
    pub fn clear_active_terminal_scroll(&mut self) {
        if let Some(active_terminal_id) = self.get_active_terminal_id() {
            let active_terminal = self
                .panes
                .get_mut(&PaneId::Terminal(active_terminal_id))
                .unwrap();
            active_terminal.clear_scroll();
        }
    }
}<|MERGE_RESOLUTION|>--- conflicted
+++ resolved
@@ -14,11 +14,7 @@
     collections::{BTreeMap, HashSet},
 };
 use std::{io::Write, sync::mpsc::channel};
-<<<<<<< HEAD
-use zellij_tile::data::{Event, InputMode, Palette};
-=======
-use zellij_tile::data::{Event, ModeInfo};
->>>>>>> 138ba850
+use zellij_tile::data::{Event, InputMode, ModeInfo, Palette};
 
 const CURSOR_HEIGHT_WIDTH_RATIO: usize = 4; // this is not accurate and kind of a magic number, TODO: look into this
 const MIN_TERMINAL_HEIGHT: usize = 2;
@@ -69,12 +65,9 @@
     pub send_plugin_instructions: SenderWithContext<PluginInstruction>,
     pub send_app_instructions: SenderWithContext<AppInstruction>,
     expansion_boundary: Option<PositionAndSize>,
-<<<<<<< HEAD
+    pub mode_info: ModeInfo,
     pub input_mode: InputMode,
     pub colors: Palette,
-=======
-    pub mode_info: ModeInfo,
->>>>>>> 138ba850
 }
 
 // FIXME: Use a struct that has a pane_type enum, to reduce all of the duplication
@@ -191,12 +184,9 @@
         send_app_instructions: SenderWithContext<AppInstruction>,
         max_panes: Option<usize>,
         pane_id: Option<PaneId>,
-<<<<<<< HEAD
+        mode_info: ModeInfo,
         input_mode: InputMode,
         colors: Palette,
-=======
-        mode_info: ModeInfo,
->>>>>>> 138ba850
     ) -> Self {
         let panes = if let Some(PaneId::Terminal(pid)) = pane_id {
             let new_terminal = TerminalPane::new(pid, *full_screen_ws);
@@ -226,12 +216,9 @@
             send_pty_instructions,
             send_plugin_instructions,
             expansion_boundary: None,
-<<<<<<< HEAD
+            mode_info,
             input_mode,
             colors,
-=======
-            mode_info,
->>>>>>> 138ba850
         }
     }
 
@@ -651,19 +638,12 @@
         for (kind, terminal) in self.panes.iter_mut() {
             if !self.panes_to_hide.contains(&terminal.pid()) {
                 match self.active_terminal.unwrap() == terminal.pid() {
-<<<<<<< HEAD
-                    true => {
-                        boundaries.add_rect(terminal.as_ref(), self.input_mode, Some(self.colors))
-                    }
-                    false => boundaries.add_rect(terminal.as_ref(), self.input_mode, None),
-=======
                     true => boundaries.add_rect(
                         terminal.as_ref(),
                         self.mode_info.mode,
-                        Some(colors::GREEN),
+                        Some(self.colors),
                     ),
                     false => boundaries.add_rect(terminal.as_ref(), self.mode_info.mode, None),
->>>>>>> 138ba850
                 }
                 if let Some(vte_output) = terminal.render() {
                     let vte_output = if let PaneId::Terminal(_) = kind {

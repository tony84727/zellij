--- conflicted
+++ resolved
@@ -50,13 +50,8 @@
 termwiz = "0.20.0"
 log4rs = "1.2.0"
 signal-hook = "0.3"
-<<<<<<< HEAD
 interprocess = { git = "https://github.com/kotauskas/interprocess.git", branch = "main" }
-async-std = { version = "1.3.0", features = ["unstable"] }
-=======
-interprocess = "1.2.1"
 async-std = { version = "1.3.0", features = ["unstable", "attributes"] }
->>>>>>> 0b32c7e1
 notify-debouncer-full = "0.1.0"
 humantime = "2.1.0"
 futures = "0.3.28"

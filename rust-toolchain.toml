# This file is updated by `update-toolchain.sh`
[toolchain]
<<<<<<< HEAD
channel = "1.74.0"
=======
channel = "1.75.0"
>>>>>>> ba43a4cb
components = ["rustfmt", "clippy", "rust-analysis"]
targets = ["wasm32-wasi", "x86_64-unknown-linux-musl"]<|MERGE_RESOLUTION|>--- conflicted
+++ resolved
@@ -1,9 +1,5 @@
 # This file is updated by `update-toolchain.sh`
 [toolchain]
-<<<<<<< HEAD
-channel = "1.74.0"
-=======
 channel = "1.75.0"
->>>>>>> ba43a4cb
 components = ["rustfmt", "clippy", "rust-analysis"]
 targets = ["wasm32-wasi", "x86_64-unknown-linux-musl"]